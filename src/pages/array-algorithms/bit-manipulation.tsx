"use client"
import { useState } from "react"
import { Link } from "react-router-dom"
import { ArrowLeft, Binary, ChevronLeft, ChevronRight, Code, Copy, Check } from "lucide-react"
import { Button } from "../../components/ui/button"

interface BitElement {
  value: number
  binaryString: string
  isHighlighted: boolean
  isResult: boolean
}

interface Step {
  numbers: BitElement[]
  description: string
  code: string
  operation?: string
  result?: number | boolean
}

function BitManipulationPage() {
  const [arrayInput, setArrayInput] = useState<string>("")
  const [steps, setSteps] = useState<Step[]>([])
  const [currentStep, setCurrentStep] = useState<number>(0)
  const [isVisualizing, setIsVisualizing] = useState<boolean>(false)
  const [selectedAlgorithm, setSelectedAlgorithm] = useState<
    "single-number" | "count-bits" | "power-of-two" | "reverse-bits"
  >("single-number")
  const [showFullCode, setShowFullCode] = useState<boolean>(false)
  const [copiedCode, setCopiedCode] = useState(false)

  const copyToClipboard = async (text: string, setCopied: (value: boolean) => void) => {
    try {
      if (typeof navigator !== 'undefined' && navigator.clipboard && navigator.clipboard.writeText) {
        await navigator.clipboard.writeText(text)
      } else {
        const textarea = document.createElement('textarea')
        textarea.value = text
        textarea.style.position = 'fixed'
        textarea.style.opacity = '0'
        document.body.appendChild(textarea)
        textarea.select()
        document.execCommand('copy')
        document.body.removeChild(textarea)
      }
      setCopied(true)
      setTimeout(() => setCopied(false), 1500)
    } catch (e) {
      console.error('Failed to copy', e)
    }
  }

  const resetVisualization = () => {
    setSteps([])
    setCurrentStep(0)
    setIsVisualizing(false)
    setShowFullCode(false)
  }

  const toBinaryString = (num: number, bits = 8) => {
    return num.toString(2).padStart(bits, "0")
  }

  const generateSingleNumberSteps = (array: number[]) => {
    const newSteps: Step[] = []
    let result = 0

    // Initial state
    newSteps.push({
      numbers: array.map((num) => ({
        value: num,
        binaryString: toBinaryString(num),
        isHighlighted: false,
        isResult: false,
      })),
      description: "Find the single number using XOR operation",
      code: `# XOR all numbers - duplicates cancel out
result = 0`,
    })

    // Process each number
    for (let i = 0; i < array.length; i++) {
      const prevResult = result
      result ^= array[i]

      const currentNumbers = array.map((num, idx) => ({
        value: num,
        binaryString: toBinaryString(num),
        isHighlighted: idx === i,
        isResult: false,
      }))

      newSteps.push({
        numbers: currentNumbers,
        description: `XOR with ${array[i]}: ${prevResult} ^ ${array[i]} = ${result}`,
        code: `# XOR operation
result = result ^ array[i]
# ${toBinaryString(prevResult)} ^ ${toBinaryString(array[i])} = ${toBinaryString(result)}`,
        operation: `${toBinaryString(prevResult)} ^ ${toBinaryString(array[i])} = ${toBinaryString(result)}`,
        result: result,
      })
    }

    // Final result
    newSteps.push({
      numbers: array.map((num) => ({
        value: num,
        binaryString: toBinaryString(num),
        isHighlighted: false,
        isResult: num === result,
      })),
      description: `Single number found: ${result}`,
      code: `# Return the single number
return result`,
      result: result,
    })

    return newSteps
  }

  const generateCountBitsSteps = (array: number[]) => {
    const newSteps: Step[] = []

    newSteps.push({
      numbers: array.map((num) => ({
        value: num,
        binaryString: toBinaryString(num),
        isHighlighted: false,
        isResult: false,
      })),
      description: "Count set bits (1s) in each number",
      code: `# Count set bits in each number
def count_bits(n):
    count = 0
    while n:
        count += n & 1
        n >>= 1
    return count`,
    })

    // Process each number
    for (let i = 0; i < array.length; i++) {
      const num = array[i]
      let count = 0
      let temp = num

      // Count bits step by step
      const bitSteps: string[] = []
      while (temp > 0) {
        if (temp & 1) count++
        bitSteps.push(`${temp} & 1 = ${temp & 1}`)
        temp >>= 1
      }

      const currentNumbers = array.map((n, idx) => ({
        value: n,
        binaryString: toBinaryString(n),
        isHighlighted: idx === i,
        isResult: idx < i,
      }))

      newSteps.push({
        numbers: currentNumbers,
        description: `Counting bits in ${num}: ${count} set bits`,
        code: `# Counting bits in ${num}
${bitSteps.join("\n")}
# Total set bits: ${count}`,
        result: count,
      })
    }

    return newSteps
  }

  const generatePowerOfTwoSteps = (array: number[]) => {
    const newSteps: Step[] = []

    newSteps.push({
      numbers: array.map((num) => ({
        value: num,
        binaryString: toBinaryString(num),
        isHighlighted: false,
        isResult: false,
      })),
      description: "Check if numbers are powers of 2 using n & (n-1) == 0",
      code: `# Power of 2 check: n & (n-1) == 0
def is_power_of_two(n):
    return n > 0 and (n & (n-1)) == 0`,
    })

    // Process each number
    for (let i = 0; i < array.length; i++) {
      const num = array[i]
      const isPowerOfTwo = num > 0 && (num & (num - 1)) === 0

      const currentNumbers = array.map((n, idx) => ({
        value: n,
        binaryString: toBinaryString(n),
        isHighlighted: idx === i,
        isResult: idx === i && isPowerOfTwo,
      }))

      newSteps.push({
        numbers: currentNumbers,
        description: `Checking ${num}: ${num} & ${num - 1} = ${num & (num - 1)} ${isPowerOfTwo ? "(Power of 2!)" : "(Not power of 2)"}`,
        code: `# Check ${num}
${toBinaryString(num)} & ${toBinaryString(num - 1)} = ${toBinaryString(num & (num - 1))}
# Result: ${isPowerOfTwo}`,
        result: isPowerOfTwo,
      })
    }

    return newSteps
  }

  const generateReverseBitsSteps = (array: number[]) => {
    const newSteps: Step[] = []

    newSteps.push({
      numbers: array.map((num) => ({
        value: num,
        binaryString: toBinaryString(num),
        isHighlighted: false,
        isResult: false,
      })),
      description: "Reverse bits of each number",
      code: `# Reverse bits
def reverse_bits(n):
    result = 0
    for i in range(8):  # 8-bit numbers
        result = (result << 1) | (n & 1)
        n >>= 1
    return result`,
    })

    // Process each number
    for (let i = 0; i < array.length; i++) {
      const num = array[i]
      let result = 0
      let temp = num

      // Reverse bits
      for (let bit = 0; bit < 8; bit++) {
        result = (result << 1) | (temp & 1)
        temp >>= 1
      }

      const currentNumbers = array.map((n, idx) => ({
        value: n,
        binaryString: toBinaryString(n),
        isHighlighted: idx === i,
        isResult: false,
      }))

      newSteps.push({
        numbers: currentNumbers,
        description: `Reversing ${num}: ${toBinaryString(num)} → ${toBinaryString(result)} (${result})`,
        code: `# Reverse bits of ${num}
Original:  ${toBinaryString(num)}
Reversed:  ${toBinaryString(result)}
Result: ${result}`,
        result: result,
      })
    }

    return newSteps
  }

  const handleVisualize = () => {
    try {
      const numbers = arrayInput.split(",").map((num) => Number.parseInt(num.trim()))
      if (numbers.some(isNaN) || numbers.some((n) => n < 0 || n > 255)) {
        throw new Error("Please enter valid numbers between 0-255")
      }

      resetVisualization()
      setIsVisualizing(true)

      let newSteps: Step[]
      switch (selectedAlgorithm) {
        case "single-number":
          newSteps = generateSingleNumberSteps(numbers)
          break
        case "count-bits":
          newSteps = generateCountBitsSteps(numbers)
          break
        case "power-of-two":
          newSteps = generatePowerOfTwoSteps(numbers)
          break
        case "reverse-bits":
          newSteps = generateReverseBitsSteps(numbers)
          break
        default:
          newSteps = []
      }

      setSteps(newSteps)
      setIsVisualizing(false)
    } catch (err) {
      alert(err instanceof Error ? err.message : "Please enter valid numbers")
    }
  }

  const getFullCode = () => {
    switch (selectedAlgorithm) {
      case "single-number":
        return `def single_number(nums):
    result = 0
    for num in nums:
        result ^= num
    return result`

      case "count-bits":
        return `def count_bits(n):
    count = 0
    while n:
        count += n & 1
        n >>= 1
    return count

def count_all_bits(nums):
    return [count_bits(num) for num in nums]`

      case "power-of-two":
        return `def is_power_of_two(n):
    return n > 0 and (n & (n - 1)) == 0

def check_all_powers(nums):
    return [is_power_of_two(num) for num in nums]`

      case "reverse-bits":
        return `def reverse_bits(n):
    result = 0
    for i in range(8):  # 8-bit numbers
        result = (result << 1) | (n & 1)
        n >>= 1
    return result

def reverse_all_bits(nums):
    return [reverse_bits(num) for num in nums]`

      default:
        return ""
    }
  }

  return (
    <div className="min-h-screen bg-gradient-to-br from-slate-50 via-white to-slate-100 dark:from-slate-900 dark:via-slate-800 dark:to-slate-900">
      <header className="bg-white dark:bg-slate-800 shadow-sm border-b dark:border-slate-700">
        <div className="max-w-7xl mx-auto py-6 px-4 sm:px-6 lg:px-8">
          <div className="flex items-center justify-between">
            <div className="flex items-center space-x-3">
              <Link to="/array-algorithms" className="p-2 hover:bg-gray-100 dark:bg-slate-700 rounded-lg transition-colors">
                <ArrowLeft className="w-6 h-6 text-gray-600 dark:text-gray-300" />
              </Link>
              <div className="p-2 bg-gradient-to-r from-yellow-500 to-orange-500 rounded-lg">
                <Binary className="w-6 h-6 text-white" />
              </div>
              <h1 className="text-3xl font-bold bg-gradient-to-r from-yellow-600 to-orange-600 bg-clip-text text-transparent">
                Bit Manipulation
              </h1>
            </div>
          </div>
        </div>
      </header>

      <main className="max-w-7xl mx-auto py-8 px-4 sm:px-6 lg:px-8">
        {/* Algorithm Selection */}
        <div className="mb-8 bg-white dark:bg-slate-800 rounded-2xl shadow-lg border border-gray-200 dark:border-slate-700 p-6">
          <h2 className="text-xl font-bold text-gray-900 dark:text-white mb-4">Select Algorithm</h2>
          <div className="grid grid-cols-2 md:grid-cols-4 gap-4">
            <button
              onClick={() => setSelectedAlgorithm("single-number")}
              className={`px-4 py-2 rounded-lg text-sm ${
                selectedAlgorithm === "single-number"
                  ? "bg-yellow-600 text-white"
                  : "bg-gray-100 dark:bg-slate-700 text-gray-700 dark:text-gray-300 hover:bg-gray-200"
              }`}
            >
              Single Number
            </button>
            <button
              onClick={() => setSelectedAlgorithm("count-bits")}
              className={`px-4 py-2 rounded-lg text-sm ${
                selectedAlgorithm === "count-bits"
                  ? "bg-yellow-600 text-white"
                  : "bg-gray-100 dark:bg-slate-700 text-gray-700 dark:text-gray-300 hover:bg-gray-200"
              }`}
            >
              Count Set Bits
            </button>
            <button
              onClick={() => setSelectedAlgorithm("power-of-two")}
              className={`px-4 py-2 rounded-lg text-sm ${
                selectedAlgorithm === "power-of-two"
                  ? "bg-yellow-600 text-white"
                  : "bg-gray-100 dark:bg-slate-700 text-gray-700 dark:text-gray-300 hover:bg-gray-200"
              }`}
            >
              Power of Two
            </button>
            <button
              onClick={() => setSelectedAlgorithm("reverse-bits")}
              className={`px-4 py-2 rounded-lg text-sm ${
                selectedAlgorithm === "reverse-bits"
                  ? "bg-yellow-600 text-white"
                  : "bg-gray-100 dark:bg-slate-700 text-gray-700 dark:text-gray-300 hover:bg-gray-200"
              }`}
            >
              Reverse Bits
            </button>
          </div>
        </div>

        {/* Input Section */}
        <div className="mb-8 bg-white dark:bg-slate-800 rounded-2xl shadow-lg border border-gray-200 dark:border-slate-700 p-6">
          <h2 className="text-xl font-bold text-gray-900 dark:text-white mb-4">Input</h2>
          <div className="flex flex-col gap-4">
            <div>
              <label htmlFor="array-input" className="block text-sm font-medium text-gray-700 dark:text-gray-300 mb-2">
                Numbers (0-255, comma-separated)
              </label>
              <input
                id="array-input"
                type="text"
                value={arrayInput}
                onChange={(e) => setArrayInput(e.target.value)}
                className="w-full px-4 py-2 rounded-lg border border-gray-300 focus:ring-2 focus:ring-yellow-500"
                placeholder={selectedAlgorithm === "single-number" ? "e.g., 2, 2, 1" : "e.g., 5, 8, 16, 3"}
              />
            </div>
            <button
              onClick={handleVisualize}
              disabled={isVisualizing}
              className="px-6 py-3 bg-gradient-to-r from-yellow-600 to-orange-600 text-white font-semibold rounded-lg hover:from-yellow-700 hover:to-orange-700 transition-all duration-200 disabled:opacity-50 disabled:cursor-not-allowed"
            >
              {isVisualizing ? "Visualizing..." : "Visualize"}
            </button>
          </div>
        </div>

        {/* Visualization Section */}
        {steps.length > 0 && (
          <div className="space-y-8">
            {/* Binary Visualization */}
            <div className="bg-white dark:bg-slate-800 rounded-2xl shadow-lg border border-gray-200 dark:border-slate-700 p-6">
              <h2 className="text-xl font-bold text-gray-900 dark:text-white mb-4">Binary Representation</h2>
              <div className="space-y-4">
                {steps[currentStep].numbers.map((element, index) => (
                  <div
                    key={index}
                    className={`flex items-center gap-4 p-3 rounded-lg transition-all duration-200 ${
                      element.isHighlighted
                        ? "bg-yellow-100 border-2 border-yellow-500"
                        : element.isResult
                          ? "bg-green-100 border-2 border-green-500"
                          : "bg-gray-50 dark:bg-slate-700"
                    }`}
                  >
                    <div className="w-12 text-center font-semibold">{element.value}</div>
                    <div className="font-mono text-lg">
                      {element.binaryString.split("").map((bit, bitIndex) => (
                        <span
                          key={bitIndex}
                          className={`inline-block w-6 text-center ${
                            bit === "1" ? "text-blue-600 font-bold" : "text-gray-400"
                          }`}
                        >
                          {bit}
                        </span>
                      ))}
                    </div>
                    <div className="text-sm text-gray-500 dark:text-gray-400">(Index {index})</div>
                  </div>
                ))}
              </div>
            </div>

            {/* Operation Display */}
            {steps[currentStep].operation && (
              <div className="bg-white dark:bg-slate-800 rounded-2xl shadow-lg border border-gray-200 dark:border-slate-700 p-6">
                <h2 className="text-xl font-bold text-gray-900 dark:text-white mb-4">Current Operation</h2>
                <div className="font-mono text-lg bg-gray-50 dark:bg-slate-700 p-4 rounded-lg">{steps[currentStep].operation}</div>
              </div>
            )}

            {/* Result Display */}
            {steps[currentStep] && typeof steps[currentStep].result !== 'undefined' && (
              <div className="bg-white dark:bg-slate-800 rounded-2xl shadow-lg border border-gray-200 dark:border-slate-700 p-6">
                <h2 className="text-xl font-bold text-gray-900 dark:text-white mb-4">Result</h2>
                <div className="text-2xl font-bold text-green-600">
                  {typeof steps[currentStep].result === "boolean"
                    ? steps[currentStep].result?.toString()
                    : steps[currentStep].result}
                </div>
              </div>
            )}

            {/* Step Information */}
            <div className="bg-white dark:bg-slate-800 rounded-2xl shadow-lg border border-gray-200 dark:border-slate-700 p-6">
              <h2 className="text-xl font-bold text-gray-900 dark:text-white mb-4">Step Information</h2>
              <div className="space-y-4">
                <div className="flex justify-between items-center">
                  <div>
                    <p className="text-gray-700 dark:text-gray-300">{steps[currentStep].description}</p>
                  </div>
                  <div className="flex items-center space-x-4">
                    <button
                      onClick={() => setCurrentStep((prev) => Math.max(0, prev - 1))}
                      disabled={currentStep === 0}
                      className="p-2 hover:bg-gray-100 dark:bg-slate-700 rounded-lg transition-colors disabled:opacity-50 disabled:cursor-not-allowed"
                    >
                      <ChevronLeft className="w-6 h-6 text-gray-600 dark:text-gray-300" />
                    </button>
                    <span className="text-gray-600 dark:text-gray-300">
                      Step {currentStep + 1} of {steps.length}
                    </span>
                    <button
                      onClick={() => setCurrentStep((prev) => Math.min(steps.length - 1, prev + 1))}
                      disabled={currentStep === steps.length - 1}
                      className="p-2 hover:bg-gray-100 dark:bg-slate-700 rounded-lg transition-colors disabled:opacity-50 disabled:cursor-not-allowed"
                    >
                      <ChevronRight className="w-6 h-6 text-gray-600 dark:text-gray-300" />
                    </button>
                  </div>
                </div>
                <Button onClick={()=> setCurrentStep(0)} variant="secondary">
                  Reset
                </Button>
              </div>
            </div>

            {/* Code Section */}
            <div className="bg-white dark:bg-slate-800 rounded-2xl shadow-lg border border-gray-200 dark:border-slate-700 p-6">
              <div className="flex items-center justify-between mb-4">
                <h2 className="text-xl font-bold text-gray-900 dark:text-white">Code</h2>
                <button
                  onClick={() => setShowFullCode(!showFullCode)}
                  className="flex items-center space-x-2 text-yellow-600 hover:text-yellow-700"
                >
                  <Code className="w-5 h-5" />
                  <span>{showFullCode ? "Show Current Step" : "Show Full Code"}</span>
                </button>
              </div>
<<<<<<< HEAD
              <div className="relative">
                <button
                  className="absolute top-2 right-6 inline-flex items-center gap-1 rounded px-2 py-1 text-xs bg-green-600 hover:bg-green-700 text-white shadow"
                  onClick={() => copyToClipboard(showFullCode ? getFullCode() : steps[currentStep].code, setCopiedCode)}
                  aria-label="Copy code"
                >
                  {copiedCode ? <Check className="w-4 h-4" /> : <Copy className="w-4 h-4" />}
                  {copiedCode ? 'Copied' : 'Copy'}
                </button>
                <pre className="bg-gray-50 p-4 rounded-lg overflow-x-auto">
                  <code className="text-sm text-gray-800">{showFullCode ? getFullCode() : steps[currentStep].code}</code>
                </pre>
              </div>
=======
              <pre className="bg-gray-50 dark:bg-slate-700 p-4 rounded-lg overflow-x-auto">
                <code className="text-sm text-gray-800">{showFullCode ? getFullCode() : steps[currentStep].code}</code>
              </pre>
>>>>>>> d8a0e40a
            </div>
          </div>
        )}
      </main>
    </div>
  )
}

export default BitManipulationPage

<|MERGE_RESOLUTION|>--- conflicted
+++ resolved
@@ -543,25 +543,9 @@
                   <span>{showFullCode ? "Show Current Step" : "Show Full Code"}</span>
                 </button>
               </div>
-<<<<<<< HEAD
-              <div className="relative">
-                <button
-                  className="absolute top-2 right-6 inline-flex items-center gap-1 rounded px-2 py-1 text-xs bg-green-600 hover:bg-green-700 text-white shadow"
-                  onClick={() => copyToClipboard(showFullCode ? getFullCode() : steps[currentStep].code, setCopiedCode)}
-                  aria-label="Copy code"
-                >
-                  {copiedCode ? <Check className="w-4 h-4" /> : <Copy className="w-4 h-4" />}
-                  {copiedCode ? 'Copied' : 'Copy'}
-                </button>
-                <pre className="bg-gray-50 p-4 rounded-lg overflow-x-auto">
-                  <code className="text-sm text-gray-800">{showFullCode ? getFullCode() : steps[currentStep].code}</code>
-                </pre>
-              </div>
-=======
               <pre className="bg-gray-50 dark:bg-slate-700 p-4 rounded-lg overflow-x-auto">
                 <code className="text-sm text-gray-800">{showFullCode ? getFullCode() : steps[currentStep].code}</code>
               </pre>
->>>>>>> d8a0e40a
             </div>
           </div>
         )}
