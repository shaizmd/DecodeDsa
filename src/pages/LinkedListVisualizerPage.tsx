--- conflicted
+++ resolved
@@ -30,17 +30,7 @@
 type ListType = "singly" | "doubly" | "circular";
 
 // 1. Define a new type for supported code operations:
-<<<<<<< HEAD
-type CodeOperationType =
-  | "insert-beginning"
-  | "insert-end"
-  | "insert-position"
-  | "delete-beginning"
-  | "delete-end"
-  | "delete-position";
-=======
 type CodeOperationType = "insert-beginning" | "insert-end" | "insert-position" | "delete-beginning" | "delete-end" | "delete-position" | "search";
->>>>>>> 71421e51
 
 function LinkedListVisualizerPage() {
   const [listType, setListType] = useState<ListType>("singly");
@@ -483,17 +473,11 @@
       return;
     }
 
-<<<<<<< HEAD
-    let curr: ListNode | null = head;
-    let position = 1;
-    let found = false;
-=======
     setCurrentOperation("search")
 
     let curr: ListNode | null = head
     let position = 1
     let found = false
->>>>>>> 71421e51
 
     do {
       if (!curr) break;
@@ -865,9 +849,6 @@
     return deletedValue;
 }`,
       },
-<<<<<<< HEAD
-    };
-=======
       "search": {
         title: "Search Node",
         steps: [
@@ -934,7 +915,6 @@
 }`,
       },
     }
->>>>>>> 71421e51
 
     return (
       codes[operation as CodeOperationType] || {
@@ -945,36 +925,21 @@
     );
   };
 
-<<<<<<< HEAD
-  const nodes = toArray();
-=======
   // Add this state near other useState declarations
   const [selectedOperation, setSelectedOperation] = useState<string>("");
 
   const nodes = toArray()
->>>>>>> 71421e51
 
   return (
     <div className="min-h-screen bg-gradient-to-br from-slate-50 via-white to-slate-100">
       {/* Header */}
       <header className="bg-white shadow-sm border-b">
-<<<<<<< HEAD
-        <div className="max-w-7xl mx-auto py-6 px-4 sm:px-6 lg:px-8">
-          <div className="flex items-center justify-between">
-            <div className="flex items-center space-x-3">
-              <Link to={"/"}>
-                <div className="p-2 cursor-pointer bg-gradient-to-r from-blue-500 to-purple-500 rounded-lg">
-                  <List className="w-6 h-6 text-white" />
-                </div>
-              </Link>
-=======
         <div className="max-w-7xl mx-auto p-4 md:p-6 lg:px-8">
           <div className="flex flex-col md:flex-row gap-4 md:gap-0 items-center justify-between">
             <div className="flex items-center space-x-3 min-h-[110px]">
               <div className="p-2 bg-gradient-to-r from-blue-500 to-purple-500 rounded-lg">
                 <List className="w-6 h-6 text-white" />
               </div>
->>>>>>> 71421e51
               <div>
                 <h1 className="text-2xl md:text-3xl font-bold bg-gradient-to-r from-blue-600 to-purple-600 bg-clip-text text-transparent">
                   Interactive Linked List Visualizer
