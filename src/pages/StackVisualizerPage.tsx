--- conflicted
+++ resolved
@@ -271,23 +271,12 @@
     <div className="min-h-screen bg-gradient-to-br from-slate-50 via-white to-slate-100">
       {/* Header */}
       <header className="bg-white shadow-sm border-b">
-<<<<<<< HEAD
-        <div className="max-w-7xl mx-auto py-6 px-4 sm:px-6 lg:px-8">
-          <div className="flex items-center justify-between">
-            <div className="flex items-center space-x-3">
-              <Link to={"/"}>
-                <div className="p-2 cursor-pointer bg-gradient-to-r  from-purple-500 to-pink-500 rounded-lg">
-                  <Layers className="w-6 h-6 text-white" />
-                </div>
-              </Link>
-=======
         <div className="max-w-7xl mx-auto p-4 md:p-6 lg:px-8">
           <div className="flex flex-col md:flex-row gap-4 md:gap-0 items-center justify-between">
             <div className="flex items-center space-x-3 min-h-[110px]">
               <div className="p-2 bg-gradient-to-r from-purple-500 to-pink-500 rounded-lg">
                 <Layers className="w-6 h-6 text-white" />
               </div>
->>>>>>> 974a8f72
               <div>
                 <h1 className="text-2xl md:text-3xl font-bold bg-gradient-to-r from-purple-600 to-pink-600 bg-clip-text text-transparent">
                   Interactive Stack Visualizer
